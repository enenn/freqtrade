--- conflicted
+++ resolved
@@ -27,54 +27,6 @@
 
 
 def get_market_summaries():
-<<<<<<< HEAD
-    return [{
-        'MarketName': 'TKN/BTC',
-        'High': 0.00000919,
-        'Low': 0.00000820,
-        'Volume': 74339.61396015,
-        'Last': 0.00000820,
-        'BaseVolume': 1664,
-        'TimeStamp': '2014-07-09T07:19:30.15',
-        'Bid': 0.00000820,
-        'Ask': 0.00000831,
-        'OpenBuyOrders': 15,
-        'OpenSellOrders': 15,
-        'PrevDay': 0.00000821,
-        'Created': '2014-03-20T06:00:00',
-        'DisplayMarketName': ''
-    }, {
-        'MarketName': 'ETH/BTC',
-        'High': 0.00000072,
-        'Low': 0.00000001,
-        'Volume': 166340678.42280999,
-        'Last': 0.00000005,
-        'BaseVolume': 42,
-        'TimeStamp': '2014-07-09T07:21:40.51',
-        'Bid': 0.00000004,
-        'Ask': 0.00000005,
-        'OpenBuyOrders': 18,
-        'OpenSellOrders': 18,
-        'PrevDay': 0.00000002,
-        'Created': '2014-05-30T07:57:49.637',
-        'DisplayMarketName': ''
-    }, {
-        'MarketName': 'BLK/BTC',
-        'High': 0.00000072,
-        'Low': 0.00000001,
-        'Volume': 166340678.42280999,
-        'Last': 0.00000005,
-        'BaseVolume': 3,
-        'TimeStamp': '2014-07-09T07:21:40.51',
-        'Bid': 0.00000004,
-        'Ask': 0.00000005,
-        'OpenBuyOrders': 18,
-        'OpenSellOrders': 18,
-        'PrevDay': 0.00000002,
-        'Created': '2014-05-30T07:57:49.637',
-        'DisplayMarketName': ''
-    }]
-=======
     return {
         'TKN/BTC': {
             'symbol': 'TKN/BTC',
@@ -130,7 +82,6 @@
                 'DisplayMarketName': ''
             }}
     }
->>>>>>> 1f75636e
 
 
 def get_health():
