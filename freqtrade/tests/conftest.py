# pragma pylint: disable=missing-docstring
import json
import logging
from datetime import datetime
from functools import reduce
from unittest.mock import MagicMock

import arrow
import pytest
from jsonschema import validate
from sqlalchemy import create_engine
from telegram import Chat, Message, Update

from freqtrade.analyze import Analyze
from freqtrade.constants import Constants
from freqtrade.freqtradebot import FreqtradeBot

logging.getLogger('').setLevel(logging.INFO)


def log_has(line, logs):
    # caplog mocker returns log as a tuple: ('freqtrade.analyze', logging.WARNING, 'foobar')
    # and we want to match line against foobar in the tuple
    return reduce(lambda a, b: a or b,
                  filter(lambda x: x[2] == line, logs),
                  False)


# Functions for recurrent object patching
def get_patched_freqtradebot(mocker, config) -> FreqtradeBot:
    """
    This function patch _init_modules() to not call dependencies
    :param mocker: a Mocker object to apply patches
    :param config: Config to pass to the bot
    :return: None
    """
    mocker.patch('freqtrade.fiat_convert.Market', {'price_usd': 12345.0})
    mocker.patch('freqtrade.freqtradebot.Analyze', MagicMock())
    mocker.patch('freqtrade.freqtradebot.RPCManager', MagicMock())
    mocker.patch('freqtrade.freqtradebot.persistence.init', MagicMock())
    mocker.patch('freqtrade.freqtradebot.exchange.init', MagicMock())
    mocker.patch('freqtrade.freqtradebot.RPCManager._init', MagicMock())
    mocker.patch('freqtrade.freqtradebot.RPCManager.send_msg', MagicMock())
    mocker.patch('freqtrade.freqtradebot.Analyze.get_signal', MagicMock())

    return FreqtradeBot(config, create_engine('sqlite://'))


@pytest.fixture(scope="module")
def default_conf():
    """ Returns validated configuration suitable for most tests """
    configuration = {
        "max_open_trades": 1,
        "stake_currency": "BTC",
        "stake_amount": 0.001,
        "fiat_display_currency": "USD",
        "ticker_interval": '5m',
        "dry_run": True,
        "minimal_roi": {
            "40": 0.0,
            "30": 0.01,
            "20": 0.02,
            "0": 0.04
        },
        "stoploss": -0.10,
        "unfilledtimeout": 600,
        "bid_strategy": {
            "ask_last_balance": 0.0
        },
        "exchange": {
            "name": "bittrex",
            "enabled": True,
            "key": "key",
            "secret": "secret",
            "pair_whitelist": [
                "ETH/BTC",
                "TKN/BTC",
                "TRST/BTC",
                "SWT/BTC",
                "BCC/BTC"
            ]
        },
        "telegram": {
            "enabled": True,
            "token": "token",
            "chat_id": "0"
        },
        "initial_state": "running",
        "loglevel": logging.DEBUG
    }
    validate(configuration, Constants.CONF_SCHEMA)
    return configuration


@pytest.fixture
def update():
    _update = Update(0)
    _update.message = Message(0, 0, datetime.utcnow(), Chat(0, 0))
    return _update


@pytest.fixture
def ticker():
    return MagicMock(return_value={
        'bid': 0.00001098,
        'ask': 0.00001099,
        'last': 0.00001098,
    })


@pytest.fixture
def ticker_sell_up():
    return MagicMock(return_value={
        'bid': 0.00001172,
        'ask': 0.00001173,
        'last': 0.00001172,
    })


@pytest.fixture
def ticker_sell_down():
    return MagicMock(return_value={
        'bid': 0.00001044,
        'ask': 0.00001043,
        'last': 0.00001044,
    })


@pytest.fixture
def health():
    return MagicMock(return_value={
        "ETH/BTC": {
            'base': 'ETH',
            'active': True,
            'LastChecked': '2017-11-13T20:15:00.00',
            'Notice': None
        },
        "TRST/BTC": {
            'base': 'TRST',
            'active': True,
            'LastChecked': '2017-11-13T20:15:00.00',
            'Notice': None
        },
        "SWT/BTC": {
            'base': 'SWT',
            'active': True,
            'LastChecked': '2017-11-13T20:15:00.00',
            'Notice': None
        },
        "BCC/BTC": {
            'base': 'BCC',
            'active': False,
            'LastChecked': '2017-11-13T20:15:00.00',
            'Notice': None
        }})


@pytest.fixture
def limit_buy_order():
    return {
        'id': 'mocked_limit_buy',
        'type': 'limit',
        'side': 'buy',
        'pair': 'mocked',
        'datetime': arrow.utcnow().isoformat(),
        'price': 0.00001099,
        'amount': 90.99181073,
        'remaining': 0.0,
        'status': 'closed'
    }


@pytest.fixture
def limit_buy_order_old():
    return {
        'id': 'mocked_limit_buy_old',
        'type': 'limit',
        'side': 'buy',
        'pair': 'mocked',
        'datetime': str(arrow.utcnow().shift(minutes=-601).datetime),
        'price': 0.00001099,
        'amount': 90.99181073,
        'remaining': 90.99181073,
        'status': 'open'
    }


@pytest.fixture
def limit_sell_order_old():
    return {
        'id': 'mocked_limit_sell_old',
        'type': 'limit',
        'side': 'sell',
        'pair': 'ETH/BTC',
        'datetime': arrow.utcnow().shift(minutes=-601).isoformat(),
        'price': 0.00001099,
        'amount': 90.99181073,
        'remaining': 90.99181073,
        'status': 'open'
    }


@pytest.fixture
def limit_buy_order_old_partial():
    return {
        'id': 'mocked_limit_buy_old_partial',
        'type': 'limit',
        'side': 'buy',
        'pair': 'ETH/BTC',
        'datetime': arrow.utcnow().shift(minutes=-601).isoformat(),
        'price': 0.00001099,
        'amount': 90.99181073,
        'remaining': 67.99181073,
        'status': 'open'
    }


@pytest.fixture
def limit_sell_order():
    return {
        'id': 'mocked_limit_sell',
        'type': 'limit',
        'side': 'sell',
        'pair': 'mocked',
        'datetime': arrow.utcnow().isoformat(),
        'price': 0.00001173,
        'amount': 90.99181073,
        'remaining': 0.0,
        'status': 'closed'
    }


@pytest.fixture
def ticker_history_api():
    return [
        [
            1511686200000,  # unix timestamp ms
            8.794e-05,  # open
            8.948e-05,  # high
            8.794e-05,  # low
            8.88e-05,  # close
            0.0877869,  # volume (in quote currency)
        ],
        [
            1511686500000,
            8.88e-05,
            8.942e-05,
            8.88e-05,
            8.893e-05,
            0.05874751,
        ],
        [
            1511686800,
            8.891e-05,
            8.893e-05,
            8.875e-05,
            8.877e-05,
            0.7039405
        ]
    ]


@pytest.fixture
def ticker_history():
    return [
        {
            "O": 8.794e-05,
            "H": 8.948e-05,
            "L": 8.794e-05,
            "C": 8.88e-05,
            "V": 991.09056638,
            "T": "2017-11-26T08:50:00",
            "BV": 0.0877869
        },
        {
            "O": 8.88e-05,
            "H": 8.942e-05,
            "L": 8.88e-05,
            "C": 8.893e-05,
            "V": 658.77935965,
            "T": "2017-11-26T08:55:00",
            "BV": 0.05874751
        },
        {
            "O": 8.891e-05,
            "H": 8.893e-05,
            "L": 8.875e-05,
            "C": 8.877e-05,
            "V": 7920.73570705,
            "T": "2017-11-26T09:00:00",
            "BV": 0.7039405
        }
    ]


@pytest.fixture
def ticker_history_without_bv():
    return [
        {
            "O": 8.794e-05,
            "H": 8.948e-05,
            "L": 8.794e-05,
            "C": 8.88e-05,
            "V": 991.09056638,
            "T": "2017-11-26T08:50:00"
        },
        {
            "O": 8.88e-05,
            "H": 8.942e-05,
            "L": 8.88e-05,
            "C": 8.893e-05,
            "V": 658.77935965,
            "T": "2017-11-26T08:55:00"
        },
        {
            "O": 8.891e-05,
            "H": 8.893e-05,
            "L": 8.875e-05,
            "C": 8.877e-05,
            "V": 7920.73570705,
            "T": "2017-11-26T09:00:00"
        }
    ]


@pytest.fixture
def result():
    with open('freqtrade/tests/testdata/UNITTEST_BTC-1m.json') as data_file:
        return Analyze.parse_ticker_dataframe(json.load(data_file))


# FIX:
# Create an fixture/function
# that inserts a trade of some type and open-status
# return the open-order-id
<<<<<<< HEAD
# See tests in rpc/main that could use this
=======
# See tests in rpc/main that could use this
>>>>>>> 1f75636e
<|MERGE_RESOLUTION|>--- conflicted
+++ resolved
@@ -333,8 +333,4 @@
 # Create an fixture/function
 # that inserts a trade of some type and open-status
 # return the open-order-id
-<<<<<<< HEAD
-# See tests in rpc/main that could use this
-=======
-# See tests in rpc/main that could use this
->>>>>>> 1f75636e
+# See tests in rpc/main that could use this