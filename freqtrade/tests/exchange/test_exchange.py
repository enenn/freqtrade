# pragma pylint: disable=missing-docstring, C0103, bad-continuation, global-statement
# pragma pylint: disable=protected-access
import logging
from copy import deepcopy
from random import randint
from unittest.mock import MagicMock, PropertyMock
import ccxt

import pytest

from freqtrade import OperationalException, DependencyException, NetworkException
from freqtrade.exchange import init, validate_pairs, buy, sell, get_balance, get_balances, \
<<<<<<< HEAD
    get_ticker, get_ticker_history, cancel_order, get_name, get_fee
=======
    get_ticker, get_ticker_history, cancel_order, get_name, get_fee, get_id, get_pair_detail_url
>>>>>>> 1f75636e
import freqtrade.exchange as exchange
from freqtrade.tests.conftest import log_has

API_INIT = False


def maybe_init_api(conf, mocker):
    global API_INIT
    if not API_INIT:
        mocker.patch('freqtrade.exchange.validate_pairs',
                     side_effect=lambda s: True)
        init(config=conf)
        API_INIT = True


def test_init(default_conf, mocker, caplog):
    caplog.set_level(logging.INFO)
    maybe_init_api(default_conf, mocker)
    assert log_has('Instance is running with dry_run enabled', caplog.record_tuples)


def test_init_exception(default_conf):
    default_conf['exchange']['name'] = 'wrong_exchange_name'

    with pytest.raises(
            OperationalException,
            match='Exchange {} is not supported'.format(default_conf['exchange']['name'])):
        init(config=default_conf)


def test_validate_pairs(default_conf, mocker):
    api_mock = MagicMock()
    api_mock.load_markets = MagicMock(return_value={
        'ETH/BTC': '', 'TKN/BTC': '', 'TRST/BTC': '', 'SWT/BTC': '', 'BCC/BTC': ''
    })
    id_mock = PropertyMock(return_value='test_exchange')
    type(api_mock).id = id_mock

    mocker.patch('freqtrade.exchange._API', api_mock)
    mocker.patch.dict('freqtrade.exchange._CONF', default_conf)
    validate_pairs(default_conf['exchange']['pair_whitelist'])


def test_validate_pairs_not_available(default_conf, mocker):
    api_mock = MagicMock()
    api_mock.load_markets = MagicMock(return_value={})
    mocker.patch('freqtrade.exchange._API', api_mock)
    mocker.patch.dict('freqtrade.exchange._CONF', default_conf)
    with pytest.raises(OperationalException, match=r'not available'):
        validate_pairs(default_conf['exchange']['pair_whitelist'])


def test_validate_pairs_not_compatible(default_conf, mocker):
    api_mock = MagicMock()
    api_mock.load_markets = MagicMock(return_value={
        'ETH/BTC': '', 'TKN/BTC': '', 'TRST/BTC': '', 'SWT/BTC': '', 'BCC/BTC': ''
    })
    default_conf['stake_currency'] = 'ETH'
    mocker.patch('freqtrade.exchange._API', api_mock)
    mocker.patch.dict('freqtrade.exchange._CONF', conf)
    with pytest.raises(OperationalException, match=r'not compatible'):
        validate_pairs(conf['exchange']['pair_whitelist'])


def test_validate_pairs_exception(default_conf, mocker, caplog):
    caplog.set_level(logging.INFO)
    api_mock = MagicMock()
    api_mock.load_markets = MagicMock(side_effect=ccxt.BaseError())
<<<<<<< HEAD
=======
    api_mock.name = 'binance'
>>>>>>> 1f75636e
    mocker.patch('freqtrade.exchange._API', api_mock)
    mocker.patch.dict('freqtrade.exchange._CONF', default_conf)

    with pytest.raises(OperationalException, match=r'Pair ETH/BTC is not available at binance'):
        validate_pairs(default_conf['exchange']['pair_whitelist'])

    validate_pairs(default_conf['exchange']['pair_whitelist'])
    assert log_has('Unable to validate pairs (assuming they are correct). Reason: ',
                   caplog.record_tuples)

def test_validate_pairs_stake_exception(default_conf, mocker, caplog):
    caplog.set_level(logging.INFO)
    conf = deepcopy(default_conf)
    conf['stake_currency'] = 'ETH'
    api_mock = MagicMock()
    api_mock.name = 'binance'
    mocker.patch('freqtrade.exchange._API', api_mock)
    mocker.patch.dict('freqtrade.exchange._CONF', conf)

    with pytest.raises(
        OperationalException,
        match=r'Pair ETH/BTC not compatible with stake_currency: ETH'
    ):
        validate_pairs(default_conf['exchange']['pair_whitelist'])

def test_buy_dry_run(default_conf, mocker):
    default_conf['dry_run'] = True
    mocker.patch.dict('freqtrade.exchange._CONF', default_conf)

    order = buy(pair='ETH/BTC', rate=200, amount=1)
    assert 'id' in order
    assert 'dry_run_buy_' in order['id']
<<<<<<< HEAD

=======
>>>>>>> 1f75636e

def test_buy_prod(default_conf, mocker):
    api_mock = MagicMock()
    order_id = 'test_prod_buy_{}'.format(randint(0, 10 ** 6))
    api_mock.create_limit_buy_order = MagicMock(return_value={
        'id': order_id,
        'info': {
            'foo': 'bar'
        }
    })
    mocker.patch('freqtrade.exchange._API', api_mock)

    default_conf['dry_run'] = False
    mocker.patch.dict('freqtrade.exchange._CONF', default_conf)

    order = buy(pair='ETH/BTC', rate=200, amount=1)
    assert 'id' in order
    assert 'info' in order
    assert order['id'] == order_id

    # test exception handling
    with pytest.raises(DependencyException):
        api_mock.create_limit_buy_order = MagicMock(side_effect=ccxt.InsufficientFunds)
        mocker.patch('freqtrade.exchange._API', api_mock)
        buy(pair='ETH/BTC', rate=200, amount=1)

    with pytest.raises(DependencyException):
        api_mock.create_limit_buy_order = MagicMock(side_effect=ccxt.InvalidOrder)
        mocker.patch('freqtrade.exchange._API', api_mock)
        buy(pair='ETH/BTC', rate=200, amount=1)

    with pytest.raises(NetworkException):
        api_mock.create_limit_buy_order = MagicMock(side_effect=ccxt.NetworkError)
        mocker.patch('freqtrade.exchange._API', api_mock)
        buy(pair='ETH/BTC', rate=200, amount=1)

    with pytest.raises(OperationalException):
        api_mock.create_limit_buy_order = MagicMock(side_effect=ccxt.BaseError)
        mocker.patch('freqtrade.exchange._API', api_mock)
        buy(pair='ETH/BTC', rate=200, amount=1)


def test_sell_dry_run(default_conf, mocker):
    default_conf['dry_run'] = True
    mocker.patch.dict('freqtrade.exchange._CONF', default_conf)

    order = sell(pair='ETH/BTC', rate=200, amount=1)
    assert 'id' in order
    assert 'dry_run_sell_' in order['id']


def test_sell_prod(default_conf, mocker):
    api_mock = MagicMock()
    order_id = 'test_prod_sell_{}'.format(randint(0, 10 ** 6))
    api_mock.create_limit_sell_order = MagicMock(return_value={
        'id': order_id,
        'info': {
            'foo': 'bar'
        }
    })
    mocker.patch('freqtrade.exchange._API', api_mock)

    default_conf['dry_run'] = False
    mocker.patch.dict('freqtrade.exchange._CONF', default_conf)

    order = sell(pair='ETH/BTC', rate=200, amount=1)
    assert 'id' in order
    assert 'info' in order
    assert order['id'] == order_id

    # test exception handling
    with pytest.raises(DependencyException):
        api_mock.create_limit_sell_order = MagicMock(side_effect=ccxt.InsufficientFunds)
        mocker.patch('freqtrade.exchange._API', api_mock)
        sell(pair='ETH/BTC', rate=200, amount=1)

    with pytest.raises(DependencyException):
        api_mock.create_limit_sell_order = MagicMock(side_effect=ccxt.InvalidOrder)
        mocker.patch('freqtrade.exchange._API', api_mock)
        sell(pair='ETH/BTC', rate=200, amount=1)

    with pytest.raises(NetworkException):
        api_mock.create_limit_sell_order = MagicMock(side_effect=ccxt.NetworkError)
        mocker.patch('freqtrade.exchange._API', api_mock)
        sell(pair='ETH/BTC', rate=200, amount=1)

    with pytest.raises(OperationalException):
        api_mock.create_limit_sell_order = MagicMock(side_effect=ccxt.BaseError)
        mocker.patch('freqtrade.exchange._API', api_mock)
        sell(pair='ETH/BTC', rate=200, amount=1)


def test_get_balance_dry_run(default_conf, mocker):
    default_conf['dry_run'] = True
    mocker.patch.dict('freqtrade.exchange._CONF', default_conf)

    assert get_balance(currency='BTC') == 999.9


def test_get_balance_prod(default_conf, mocker):
    api_mock = MagicMock()
    api_mock.fetch_balance = MagicMock(return_value={'BTC': {'free': 123.4}})
    mocker.patch('freqtrade.exchange._API', api_mock)

    default_conf['dry_run'] = False
    mocker.patch.dict('freqtrade.exchange._CONF', default_conf)

    assert get_balance(currency='BTC') == 123.4

    with pytest.raises(OperationalException):
        api_mock.fetch_balance = MagicMock(side_effect=ccxt.BaseError)
        mocker.patch('freqtrade.exchange._API', api_mock)
        get_balance(currency='BTC')


def test_get_balances_dry_run(default_conf, mocker):
    default_conf['dry_run'] = True
    mocker.patch.dict('freqtrade.exchange._CONF', default_conf)

    assert get_balances() == {}


def test_get_balances_prod(default_conf, mocker):
    balance_item = {
        'free': 10.0,
        'total': 10.0,
        'used': 0.0
    }

    api_mock = MagicMock()
    api_mock.fetch_balance = MagicMock(return_value={
        '1ST': balance_item,
        '2ST': balance_item,
        '3ST': balance_item
    })
    mocker.patch('freqtrade.exchange._API', api_mock)

    default_conf['dry_run'] = False
    mocker.patch.dict('freqtrade.exchange._CONF', default_conf)

    assert len(get_balances()) == 3
    assert get_balances()['1ST']['free'] == 10.0
    assert get_balances()['1ST']['total'] == 10.0
    assert get_balances()['1ST']['used'] == 0.0

    with pytest.raises(NetworkException):
        api_mock.fetch_balance = MagicMock(side_effect=ccxt.NetworkError)
        mocker.patch('freqtrade.exchange._API', api_mock)
        get_balances()

    with pytest.raises(OperationalException):
        api_mock.fetch_balance = MagicMock(side_effect=ccxt.BaseError)
        mocker.patch('freqtrade.exchange._API', api_mock)
        get_balances()


# This test is somewhat redundant with
# test_exchange_bittrex.py::test_exchange_bittrex_get_ticker
def test_get_ticker(default_conf, mocker):
    maybe_init_api(default_conf, mocker)
    api_mock = MagicMock()
    tick = {
        'symbol': 'ETH/BTC',
        'bid': 0.00001098,
        'ask': 0.00001099,
        'last': 0.0001,
    }
    api_mock.fetch_ticker = MagicMock(return_value=tick)
    mocker.patch('freqtrade.exchange._API', api_mock)

    # retrieve original ticker
    ticker = get_ticker(pair='ETH/BTC')
<<<<<<< HEAD
=======

>>>>>>> 1f75636e
    assert ticker['bid'] == 0.00001098
    assert ticker['ask'] == 0.00001099

    # change the ticker
    tick = {
        'symbol': 'ETH/BTC',
        'bid': 0.5,
        'ask': 1,
        'last': 42,
    }
    api_mock.fetch_ticker = MagicMock(return_value=tick)
    mocker.patch('freqtrade.exchange._API', api_mock)

    # if not caching the result we should get the same ticker
    # if not fetching a new result we should get the cached ticker
<<<<<<< HEAD
    ticker = get_ticker(pair='ETH/BTC', refresh=False)
    assert ticker['bid'] == 0.00001098
    assert ticker['ask'] == 0.00001099

    # force ticker refresh
    ticker = get_ticker(pair='ETH/BTC', refresh=True)
    assert ticker['bid'] == 0.5
    assert ticker['ask'] == 1

    # change the ticker to a different pair which should not be cached
    tick = {
        'symbol': 'LTC/BTC',
        'bid': 2,
        'ask': 3,
        'last': 4,
    }
    api_mock.fetch_ticker = MagicMock(return_value=tick, refresh=False)
    mocker.patch('freqtrade.exchange._API', api_mock)
    ticker = get_ticker(pair='LTC/BTC', refresh=False)
    assert ticker['bid'] == 2
    assert ticker['ask'] == 3

    # check that ETH/BTC is still cached
    ticker = get_ticker(pair='ETH/BTC', refresh=False)
    assert ticker['bid'] == 0.5
    assert ticker['ask'] == 1

=======
    ticker = get_ticker(pair='ETH/BTC')

    assert ticker['bid'] == 0.5
    assert ticker['ask'] == 1

>>>>>>> 1f75636e
    with pytest.raises(OperationalException):  # test retrier
        api_mock.fetch_ticker = MagicMock(side_effect=ccxt.NetworkError)
        mocker.patch('freqtrade.exchange._API', api_mock)
        get_ticker(pair='ETH/BTC', refresh=True)

    with pytest.raises(OperationalException):
        api_mock.fetch_ticker = MagicMock(side_effect=ccxt.BaseError)
        mocker.patch('freqtrade.exchange._API', api_mock)
        get_ticker(pair='ETH/BTC', refresh=True)


def test_get_ticker_history(default_conf, mocker):
    api_mock = MagicMock()
    tick = [
        [
            1511686200000,  # unix timestamp ms
            1,  # open
            2,  # high
            3,  # low
            4,  # close
            5,  # volume (in quote currency)
        ]
    ]
<<<<<<< HEAD
    has = PropertyMock(return_value={'fetchOHLCV': True})
    type(api_mock).has = has
=======
    type(api_mock).has = PropertyMock(return_value={'fetchOHLCV': True})
>>>>>>> 1f75636e
    api_mock.fetch_ohlcv = MagicMock(return_value=tick)
    mocker.patch('freqtrade.exchange._API', api_mock)

    # retrieve original ticker
    ticks = get_ticker_history('ETH/BTC', default_conf['ticker_interval'])
<<<<<<< HEAD
    assert ticks[0]['O'] == 1
    assert ticks[0]['H'] == 2
    assert ticks[0]['L'] == 3
    assert ticks[0]['C'] == 4
    assert ticks[0]['V'] == 5

    # change the ticker
    new_tick = [
        [
            1511686200000,  # unix timestamp ms
=======
    assert ticks[0][0] == 1511686200000
    assert ticks[0][1] == 1
    assert ticks[0][2] == 2
    assert ticks[0][3] == 3
    assert ticks[0][4] == 4
    assert ticks[0][5] == 5

    # change ticker and ensure tick changes
    new_tick = [
        [
            1511686210000,  # unix timestamp ms
>>>>>>> 1f75636e
            6,  # open
            7,  # high
            8,  # low
            9,  # close
            10,  # volume (in quote currency)
        ]
    ]
<<<<<<< HEAD
    api_mock.get_ticker_history = MagicMock(return_value=new_tick)
    mocker.patch('freqtrade.exchange._API', api_mock)

    # ensure caching will still return the original ticker
    ticks = get_ticker_history('ETH/BTC', default_conf['ticker_interval'])
    assert ticks[0]['O'] == 1
    assert ticks[0]['H'] == 2
    assert ticks[0]['L'] == 3
    assert ticks[0]['C'] == 4
    assert ticks[0]['V'] == 5
=======
    api_mock.fetch_ohlcv = MagicMock(return_value=new_tick)
    mocker.patch('freqtrade.exchange._API', api_mock)

    ticks = get_ticker_history('ETH/BTC', default_conf['ticker_interval'])
    assert ticks[0][0] == 1511686210000
    assert ticks[0][1] == 6
    assert ticks[0][2] == 7
    assert ticks[0][3] == 8
    assert ticks[0][4] == 9
    assert ticks[0][5] == 10
>>>>>>> 1f75636e

    with pytest.raises(OperationalException):  # test retrier
        api_mock.fetch_ohlcv = MagicMock(side_effect=ccxt.NetworkError)
        mocker.patch('freqtrade.exchange._API', api_mock)
        # new symbol to get around cache
        get_ticker_history('ABCD/BTC', default_conf['ticker_interval'])

    with pytest.raises(OperationalException):
        api_mock.fetch_ohlcv = MagicMock(side_effect=ccxt.BaseError)
        mocker.patch('freqtrade.exchange._API', api_mock)
        # new symbol to get around cache
        get_ticker_history('EFGH/BTC', default_conf['ticker_interval'])


def test_cancel_order_dry_run(default_conf, mocker):
    default_conf['dry_run'] = True
    mocker.patch.dict('freqtrade.exchange._CONF', default_conf)

    assert cancel_order(order_id='123', pair='TKN/BTC') is None


# Ensure that if not dry_run, we should call API
def test_cancel_order(default_conf, mocker):
    default_conf['dry_run'] = False
    mocker.patch.dict('freqtrade.exchange._CONF', default_conf)
    api_mock = MagicMock()
    api_mock.cancel_order = MagicMock(return_value=123)
    mocker.patch('freqtrade.exchange._API', api_mock)
    assert cancel_order(order_id='_', pair='TKN/BTC') == 123

    with pytest.raises(NetworkException):
        api_mock.cancel_order = MagicMock(side_effect=ccxt.NetworkError)
        mocker.patch('freqtrade.exchange._API', api_mock)
        cancel_order(order_id='_', pair='TKN/BTC')

    with pytest.raises(DependencyException):
        api_mock.cancel_order = MagicMock(side_effect=ccxt.InvalidOrder)
        mocker.patch('freqtrade.exchange._API', api_mock)
        cancel_order(order_id='_', pair='TKN/BTC')

    with pytest.raises(OperationalException):
        api_mock.cancel_order = MagicMock(side_effect=ccxt.BaseError)
        mocker.patch('freqtrade.exchange._API', api_mock)
        cancel_order(order_id='_', pair='TKN/BTC')


def test_get_order(default_conf, mocker):
    default_conf['dry_run'] = True
    mocker.patch.dict('freqtrade.exchange._CONF', default_conf)
    order = MagicMock()
    order.myid = 123
    exchange._DRY_RUN_OPEN_ORDERS['X'] = order
    print(exchange.get_order('X', 'TKN/BTC'))
    assert exchange.get_order('X', 'TKN/BTC').myid == 123

    default_conf['dry_run'] = False
    mocker.patch.dict('freqtrade.exchange._CONF', default_conf)
    api_mock = MagicMock()
    api_mock.fetch_order = MagicMock(return_value=456)
    mocker.patch('freqtrade.exchange._API', api_mock)
    assert exchange.get_order('X', 'TKN/BTC') == 456
<<<<<<< HEAD
=======

    with pytest.raises(NetworkException):
        api_mock.fetch_order = MagicMock(side_effect=ccxt.NetworkError)
        mocker.patch('freqtrade.exchange._API', api_mock)
        exchange.get_order(order_id='_', pair='TKN/BTC')

    with pytest.raises(DependencyException):
        api_mock.fetch_order = MagicMock(side_effect=ccxt.InvalidOrder)
        mocker.patch('freqtrade.exchange._API', api_mock)
        exchange.get_order(order_id='_', pair='TKN/BTC')

    with pytest.raises(OperationalException):
        api_mock.fetch_order = MagicMock(side_effect=ccxt.BaseError)
        mocker.patch('freqtrade.exchange._API', api_mock)
        exchange.get_order(order_id='_', pair='TKN/BTC')
>>>>>>> 1f75636e

    with pytest.raises(NetworkException):
        api_mock.fetch_order = MagicMock(side_effect=ccxt.NetworkError)
        mocker.patch('freqtrade.exchange._API', api_mock)
        exchange.get_order(order_id='_', pair='TKN/BTC')

<<<<<<< HEAD
    with pytest.raises(DependencyException):
        api_mock.fetch_order = MagicMock(side_effect=ccxt.InvalidOrder)
        mocker.patch('freqtrade.exchange._API', api_mock)
        exchange.get_order(order_id='_', pair='TKN/BTC')

    with pytest.raises(OperationalException):
        api_mock.fetch_order = MagicMock(side_effect=ccxt.BaseError)
        mocker.patch('freqtrade.exchange._API', api_mock)
        exchange.get_order(order_id='_', pair='TKN/BTC')


def test_get_name(default_conf, mocker):
=======
def test_get_name(default_conf, mocker):
    mocker.patch('freqtrade.exchange.validate_pairs',
                 side_effect=lambda s: True)
    default_conf['exchange']['name'] = 'binance'
    init(default_conf)

    assert get_name() == 'Binance'


def test_get_id(default_conf, mocker):
    mocker.patch('freqtrade.exchange.validate_pairs',
                 side_effect=lambda s: True)
    default_conf['exchange']['name'] = 'binance'
    init(default_conf)

    assert get_id() == 'binance'


def test_get_pair_detail_url(default_conf, mocker):
>>>>>>> 1f75636e
    mocker.patch('freqtrade.exchange.validate_pairs',
                 side_effect=lambda s: True)
    default_conf['exchange']['name'] = 'binance'
    init(default_conf)

<<<<<<< HEAD
    assert get_name() == 'Binance'
=======
    url = get_pair_detail_url('TKN/ETH')
    assert 'TKN' in url
    assert 'ETH' in url
>>>>>>> 1f75636e

    url = get_pair_detail_url('LOOONG/BTC')
    assert 'LOOONG' in url
    assert 'BTC' in url

<<<<<<< HEAD
=======
    default_conf['exchange']['name'] = 'bittrex'
    init(default_conf)

    url = get_pair_detail_url('TKN/ETH')
    assert 'TKN' in url
    assert 'ETH' in url

    url = get_pair_detail_url('LOOONG/BTC')
    assert 'LOOONG' in url
    assert 'BTC' in url


>>>>>>> 1f75636e
def test_get_fee(default_conf, mocker):
    api_mock = MagicMock()
    api_mock.calculate_fee = MagicMock(return_value={
        'type': 'taker',
        'currency': 'BTC',
        'rate': 0.025,
        'cost': 0.05
    })
    mocker.patch('freqtrade.exchange._API', api_mock)
    assert get_fee() == 0.025<|MERGE_RESOLUTION|>--- conflicted
+++ resolved
@@ -10,11 +10,7 @@
 
 from freqtrade import OperationalException, DependencyException, NetworkException
 from freqtrade.exchange import init, validate_pairs, buy, sell, get_balance, get_balances, \
-<<<<<<< HEAD
-    get_ticker, get_ticker_history, cancel_order, get_name, get_fee
-=======
     get_ticker, get_ticker_history, cancel_order, get_name, get_fee, get_id, get_pair_detail_url
->>>>>>> 1f75636e
 import freqtrade.exchange as exchange
 from freqtrade.tests.conftest import log_has
 
@@ -83,10 +79,7 @@
     caplog.set_level(logging.INFO)
     api_mock = MagicMock()
     api_mock.load_markets = MagicMock(side_effect=ccxt.BaseError())
-<<<<<<< HEAD
-=======
     api_mock.name = 'binance'
->>>>>>> 1f75636e
     mocker.patch('freqtrade.exchange._API', api_mock)
     mocker.patch.dict('freqtrade.exchange._CONF', default_conf)
 
@@ -112,6 +105,7 @@
     ):
         validate_pairs(default_conf['exchange']['pair_whitelist'])
 
+
 def test_buy_dry_run(default_conf, mocker):
     default_conf['dry_run'] = True
     mocker.patch.dict('freqtrade.exchange._CONF', default_conf)
@@ -119,10 +113,7 @@
     order = buy(pair='ETH/BTC', rate=200, amount=1)
     assert 'id' in order
     assert 'dry_run_buy_' in order['id']
-<<<<<<< HEAD
-
-=======
->>>>>>> 1f75636e
+
 
 def test_buy_prod(default_conf, mocker):
     api_mock = MagicMock()
@@ -295,10 +286,7 @@
 
     # retrieve original ticker
     ticker = get_ticker(pair='ETH/BTC')
-<<<<<<< HEAD
-=======
-
->>>>>>> 1f75636e
+
     assert ticker['bid'] == 0.00001098
     assert ticker['ask'] == 0.00001099
 
@@ -314,41 +302,11 @@
 
     # if not caching the result we should get the same ticker
     # if not fetching a new result we should get the cached ticker
-<<<<<<< HEAD
-    ticker = get_ticker(pair='ETH/BTC', refresh=False)
-    assert ticker['bid'] == 0.00001098
-    assert ticker['ask'] == 0.00001099
-
-    # force ticker refresh
-    ticker = get_ticker(pair='ETH/BTC', refresh=True)
+    ticker = get_ticker(pair='ETH/BTC')
+
     assert ticker['bid'] == 0.5
     assert ticker['ask'] == 1
 
-    # change the ticker to a different pair which should not be cached
-    tick = {
-        'symbol': 'LTC/BTC',
-        'bid': 2,
-        'ask': 3,
-        'last': 4,
-    }
-    api_mock.fetch_ticker = MagicMock(return_value=tick, refresh=False)
-    mocker.patch('freqtrade.exchange._API', api_mock)
-    ticker = get_ticker(pair='LTC/BTC', refresh=False)
-    assert ticker['bid'] == 2
-    assert ticker['ask'] == 3
-
-    # check that ETH/BTC is still cached
-    ticker = get_ticker(pair='ETH/BTC', refresh=False)
-    assert ticker['bid'] == 0.5
-    assert ticker['ask'] == 1
-
-=======
-    ticker = get_ticker(pair='ETH/BTC')
-
-    assert ticker['bid'] == 0.5
-    assert ticker['ask'] == 1
-
->>>>>>> 1f75636e
     with pytest.raises(OperationalException):  # test retrier
         api_mock.fetch_ticker = MagicMock(side_effect=ccxt.NetworkError)
         mocker.patch('freqtrade.exchange._API', api_mock)
@@ -372,29 +330,12 @@
             5,  # volume (in quote currency)
         ]
     ]
-<<<<<<< HEAD
-    has = PropertyMock(return_value={'fetchOHLCV': True})
-    type(api_mock).has = has
-=======
     type(api_mock).has = PropertyMock(return_value={'fetchOHLCV': True})
->>>>>>> 1f75636e
     api_mock.fetch_ohlcv = MagicMock(return_value=tick)
     mocker.patch('freqtrade.exchange._API', api_mock)
 
     # retrieve original ticker
     ticks = get_ticker_history('ETH/BTC', default_conf['ticker_interval'])
-<<<<<<< HEAD
-    assert ticks[0]['O'] == 1
-    assert ticks[0]['H'] == 2
-    assert ticks[0]['L'] == 3
-    assert ticks[0]['C'] == 4
-    assert ticks[0]['V'] == 5
-
-    # change the ticker
-    new_tick = [
-        [
-            1511686200000,  # unix timestamp ms
-=======
     assert ticks[0][0] == 1511686200000
     assert ticks[0][1] == 1
     assert ticks[0][2] == 2
@@ -406,7 +347,6 @@
     new_tick = [
         [
             1511686210000,  # unix timestamp ms
->>>>>>> 1f75636e
             6,  # open
             7,  # high
             8,  # low
@@ -414,18 +354,6 @@
             10,  # volume (in quote currency)
         ]
     ]
-<<<<<<< HEAD
-    api_mock.get_ticker_history = MagicMock(return_value=new_tick)
-    mocker.patch('freqtrade.exchange._API', api_mock)
-
-    # ensure caching will still return the original ticker
-    ticks = get_ticker_history('ETH/BTC', default_conf['ticker_interval'])
-    assert ticks[0]['O'] == 1
-    assert ticks[0]['H'] == 2
-    assert ticks[0]['L'] == 3
-    assert ticks[0]['C'] == 4
-    assert ticks[0]['V'] == 5
-=======
     api_mock.fetch_ohlcv = MagicMock(return_value=new_tick)
     mocker.patch('freqtrade.exchange._API', api_mock)
 
@@ -436,7 +364,6 @@
     assert ticks[0][3] == 8
     assert ticks[0][4] == 9
     assert ticks[0][5] == 10
->>>>>>> 1f75636e
 
     with pytest.raises(OperationalException):  # test retrier
         api_mock.fetch_ohlcv = MagicMock(side_effect=ccxt.NetworkError)
@@ -498,8 +425,6 @@
     api_mock.fetch_order = MagicMock(return_value=456)
     mocker.patch('freqtrade.exchange._API', api_mock)
     assert exchange.get_order('X', 'TKN/BTC') == 456
-<<<<<<< HEAD
-=======
 
     with pytest.raises(NetworkException):
         api_mock.fetch_order = MagicMock(side_effect=ccxt.NetworkError)
@@ -515,27 +440,8 @@
         api_mock.fetch_order = MagicMock(side_effect=ccxt.BaseError)
         mocker.patch('freqtrade.exchange._API', api_mock)
         exchange.get_order(order_id='_', pair='TKN/BTC')
->>>>>>> 1f75636e
-
-    with pytest.raises(NetworkException):
-        api_mock.fetch_order = MagicMock(side_effect=ccxt.NetworkError)
-        mocker.patch('freqtrade.exchange._API', api_mock)
-        exchange.get_order(order_id='_', pair='TKN/BTC')
-
-<<<<<<< HEAD
-    with pytest.raises(DependencyException):
-        api_mock.fetch_order = MagicMock(side_effect=ccxt.InvalidOrder)
-        mocker.patch('freqtrade.exchange._API', api_mock)
-        exchange.get_order(order_id='_', pair='TKN/BTC')
-
-    with pytest.raises(OperationalException):
-        api_mock.fetch_order = MagicMock(side_effect=ccxt.BaseError)
-        mocker.patch('freqtrade.exchange._API', api_mock)
-        exchange.get_order(order_id='_', pair='TKN/BTC')
-
-
-def test_get_name(default_conf, mocker):
-=======
+
+
 def test_get_name(default_conf, mocker):
     mocker.patch('freqtrade.exchange.validate_pairs',
                  side_effect=lambda s: True)
@@ -555,26 +461,19 @@
 
 
 def test_get_pair_detail_url(default_conf, mocker):
->>>>>>> 1f75636e
     mocker.patch('freqtrade.exchange.validate_pairs',
                  side_effect=lambda s: True)
     default_conf['exchange']['name'] = 'binance'
     init(default_conf)
 
-<<<<<<< HEAD
-    assert get_name() == 'Binance'
-=======
     url = get_pair_detail_url('TKN/ETH')
     assert 'TKN' in url
     assert 'ETH' in url
->>>>>>> 1f75636e
 
     url = get_pair_detail_url('LOOONG/BTC')
     assert 'LOOONG' in url
     assert 'BTC' in url
 
-<<<<<<< HEAD
-=======
     default_conf['exchange']['name'] = 'bittrex'
     init(default_conf)
 
@@ -587,7 +486,6 @@
     assert 'BTC' in url
 
 
->>>>>>> 1f75636e
 def test_get_fee(default_conf, mocker):
     api_mock = MagicMock()
     api_mock.calculate_fee = MagicMock(return_value={
