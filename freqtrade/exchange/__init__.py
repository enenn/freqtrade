--- conflicted
+++ resolved
@@ -6,39 +6,26 @@
 
 import ccxt
 import arrow
-<<<<<<< HEAD
-from cachetools import cached, TTLCache
 
 from freqtrade import OperationalException, DependencyException, NetworkException
-=======
-
-from freqtrade import OperationalException, DependencyException, NetworkException
-
->>>>>>> 1f75636e
+
 
 logger = logging.getLogger(__name__)
 
 # Current selected exchange
 _API: ccxt.Exchange = None
-<<<<<<< HEAD
-=======
-
->>>>>>> 1f75636e
+
 _CONF: dict = {}
 API_RETRY_COUNT = 4
 
 # Holds all open sell orders for dry_run
 _DRY_RUN_OPEN_ORDERS: Dict[str, Any] = {}
 
-<<<<<<< HEAD
-_TICKER_CACHE: dict = {}
-=======
 # Urls to exchange markets, insert quote and base with .format()
 _EXCHANGE_URLS = {
     ccxt.bittrex.__name__: '/Market/Index?MarketName={quote}-{base}',
     ccxt.binance.__name__: '/tradeDetail.html?symbol={base}_{quote}'
 }
->>>>>>> 1f75636e
 
 
 def retrier(f):
@@ -80,10 +67,6 @@
 
     if name not in ccxt.exchanges:
         raise OperationalException('Exchange {} is not supported'.format(name))
-<<<<<<< HEAD
-
-=======
->>>>>>> 1f75636e
     try:
         _API = getattr(ccxt, name.lower())({
             'apiKey': exchange_config.get('key'),
@@ -91,17 +74,11 @@
             'password': exchange_config.get('password'),
             'uid': exchange_config.get('uid'),
         })
-<<<<<<< HEAD
-    except KeyError:
-        raise OperationalException('Exchange {} is not supported'.format(name))
-
-=======
     except (KeyError, AttributeError):
         raise OperationalException('Exchange {} is not supported'.format(name))
 
     logger.info('Using Exchange "%s"', get_name())
 
->>>>>>> 1f75636e
     # Check if all pairs are available
     validate_pairs(config['exchange']['pair_whitelist'])
 
@@ -239,23 +216,11 @@
         raise OperationalException(e)
 
 
-<<<<<<< HEAD
-@retrier
-def get_ticker(pair: str, refresh: Optional[bool] = True) -> dict:
-    global _TICKER_CACHE
-    try:
-        if not refresh:
-            if _TICKER_CACHE and pair in _TICKER_CACHE:
-                return _TICKER_CACHE[pair]
-        _TICKER_CACHE[pair] = _API.fetch_ticker(pair)
-        return _TICKER_CACHE[pair]
-=======
 # TODO: remove refresh argument, keeping it to keep track of where it was intended to be used
 @retrier
 def get_ticker(pair: str, refresh: Optional[bool] = True) -> dict:
     try:
         return _API.fetch_ticker(pair)
->>>>>>> 1f75636e
     except ccxt.NetworkError as e:
         raise NetworkException(
             'Could not load tickers due to networking error. Message: {}'.format(e)
@@ -268,33 +233,11 @@
 def get_ticker_history(pair: str, tick_interval: str) -> List[Dict]:
     if 'fetchOHLCV' not in _API.has or not _API.has['fetchOHLCV']:
         raise OperationalException(
-<<<<<<< HEAD
-            'Exhange {} does not support fetching historical candlestick data.'.format(_API.name)
-        )
-
-    try:
-        history = _API.fetch_ohlcv(pair, timeframe=tick_interval)
-        history_json = []
-        for candlestick in history:
-            history_json.append({
-                'T': arrow.get(candlestick[0]/1000.0).strftime('%Y-%m-%dT%H:%M:%S.%f'),
-                'O': candlestick[1],
-                'H': candlestick[2],
-                'L': candlestick[3],
-                'C': candlestick[4],
-                'V': candlestick[5],
-            })
-        return history_json
-    except IndexError as e:
-        logger.warning('Empty ticker history. Msg %s', str(e))
-        return []
-=======
             'Exchange {} does not support fetching historical candlestick data.'.format(_API.name)
         )
 
     try:
         return _API.fetch_ohlcv(pair, timeframe=tick_interval)
->>>>>>> 1f75636e
     except ccxt.NetworkError as e:
         raise NetworkException(
             'Could not load ticker history due to networking error. Message: {}'.format(e)
@@ -342,13 +285,6 @@
         raise OperationalException(e)
 
 
-<<<<<<< HEAD
-# TODO: reimplement, not part of ccxt
-def get_pair_detail_url(pair: str) -> str:
-    return ""
-
-
-=======
 def get_pair_detail_url(pair: str) -> str:
     try:
         url_base = _API.urls.get('www')
@@ -360,7 +296,6 @@
         return ""
 
 
->>>>>>> 1f75636e
 def get_markets() -> List[dict]:
     try:
         return _API.fetch_markets()
@@ -376,30 +311,21 @@
     return _API.name
 
 
-<<<<<<< HEAD
+def get_id() -> str:
+    return _API.id
+
+
+def get_fee_maker() -> float:
+    return _API.fees['trading']['maker']
+
+
+def get_fee_taker() -> float:
+    return _API.fees['trading']['taker']
+
+
 def get_fee() -> float:
     # validate that markets are loaded before trying to get fee
     if _API.markets is None or len(_API.markets) == 0:
         _API.load_markets()
 
-    return _API.calculate_fee('ETH/BTC', '', '', 1, 1)['rate']
-=======
-def get_id() -> str:
-    return _API.id
-
-
-def get_fee_maker() -> float:
-    return _API.fees['trading']['maker']
-
-
-def get_fee_taker() -> float:
-    return _API.fees['trading']['taker']
-
-
-def get_fee() -> float:
-    # validate that markets are loaded before trying to get fee
-    if _API.markets is None or len(_API.markets) == 0:
-        _API.load_markets()
-
     return _API.calculate_fee(symbol='ETH/BTC', type='', side='', amount=1, price=1)['rate']
->>>>>>> 1f75636e
